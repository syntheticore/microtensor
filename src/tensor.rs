--- conflicted
+++ resolved
@@ -160,8 +160,6 @@
       self.clone()
     } else {
       self.detach()
-<<<<<<< HEAD
-=======
     }
   }
 
@@ -170,7 +168,6 @@
       self.clone()
     } else {
       self.detach()
->>>>>>> f884f8e2
     }
   }
 
@@ -228,11 +225,7 @@
   {
     let dim = negative_index(dim, self.shape.rank(), false);
     let data = self.unsqueeze(0).iter(dim as isize)
-<<<<<<< HEAD
-      .flat_map(|t| cb(t).contiguous().into_raw() )
-=======
       .flat_map(|t| cb(t).complete().into_raw() )
->>>>>>> f884f8e2
       .collect();
     let mut dims = self.shape.dims.clone();
     dims[dim] = 1;
@@ -275,11 +268,7 @@
           dims = Some(t.shape.dims.clone());
         }
       })
-<<<<<<< HEAD
-      .flat_map(|t| t.contiguous().into_raw() )
-=======
       .flat_map(|t| t.complete().into_raw() )
->>>>>>> f884f8e2
       .collect();
     let dims = vec![self.shape.dims[..=dim].to_vec(), dims.unwrap()].concat();
     Tensor::new(&dims, data)
@@ -372,17 +361,8 @@
   }
 }
 
-<<<<<<< HEAD
-=======
 // Numeric
 
-impl<T: Numeric> std::iter::Sum for Tensor<T> {
-  fn sum<I: Iterator<Item = Self>>(iter: I) -> Self where I: Iterator {
-    iter.fold(Self::zeros(&[1]), |acc, a| acc.add(&a) )
-  }
-}
-
->>>>>>> f884f8e2
 impl<T: Numeric> Tensor<T> {
   pub fn ones(shape: &[usize]) -> Self {
     Self::fill(shape, T::one())
@@ -422,17 +402,8 @@
   pub fn feed(&self, other: &Self) {
     debug_assert!(self.shape.squeeze_all().dims == other.shape.squeeze_all().dims,
       "Could not feed {} tensor with {} tensor", self.shape, other.shape);
-<<<<<<< HEAD
     if RcT::ptr_eq(&self.data, &other.data) { panic!("Tensor was fed from shared storage") }
-=======
-    // Avoid clashing borrow when tensors share storage
-    let other = if RcT::ptr_eq(&self.data, &other.data) {
-      other.detach()
-    } else {
-      other.clone()
-    };
     //XXX check if RC has other references and copy data if so
->>>>>>> f884f8e2
     let mut data = self.raw_mut();
     let other_data = other.raw();
     for (i, j) in self.shape.iter().zip(other.shape.iter()) {
@@ -542,15 +513,13 @@
   }
 }
 
-<<<<<<< HEAD
 impl<T: Numeric> std::iter::Sum for Tensor<T> {
   fn sum<I: Iterator<Item = Self>>(iter: I) -> Self where I: Iterator {
     iter.fold(Self::zeros(&[1]), |acc, a| acc.add(&a) )
   }
 }
-=======
+
 // Real
->>>>>>> f884f8e2
 
 impl<T: Real> Tensor<T> {
   pub fn rand(shape: &[usize]) -> Self {
